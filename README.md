# Cloud SQL for MySQL for LangChain

This package contains the [LangChain][langchain] integrations for Cloud SQL for MySQL.

> **🧪 Preview:** This feature is covered by the Pre-GA Offerings Terms of the Google Cloud Terms of Service. Please note that pre-GA products and features might have limited support, and changes to pre-GA products and features might not be compatible with other pre-GA versions. For more information, see the [launch stage descriptions](https://cloud.google.com/products#product-launch-stages)

* [Documentation](docs/)
* [API Reference]()

## Getting Started

In order to use this library, you first need to go through the following steps:

1. [Select or create a Cloud Platform project.][project]
2. [Enable billing for your project.][billing]
3. [Enable the Google Cloud SQL API.][api]
4. [Setup Authentication.][auth]

### Installation

Install this library in a [`virtualenv`][venv] using pip. [`virtualenv`][venv] is a tool to
create isolated Python environments. The basic problem it addresses is one of
dependencies and versions, and indirectly permissions.

With [`virtualenv`][venv], it's possible to install this library without needing system
install permissions, and without clashing with the installed system
dependencies.

```bash
pip install virtualenv
virtualenv <your-env>
source <your-env>/bin/activate
<your-env>/bin/pip install langchain-google-cloud-sql-mysql
```

## Document Loader Usage

Use a [document loader](https://python.langchain.com/docs/modules/data_connection/document_loaders/) to load data as LangChain `Document`s.

```python
from langchain_google_cloud_sql_mysql import MySQLEngine, MySQLLoader


engine = MySQLEngine.from_instance("project-id", "region", "my-instance", "my-database")
loader = MySQLLoader(
    engine,
    table_name="my-table-name"
)
docs = loader.lazy_load()
```

See the full [Document Loader][loader] tutorial.

## Chat Message History Usage

<<<<<<< HEAD
Use [ChatMessageHistory](https://python.langchain.com/docs/modules/memory/chat_messages/) to store messages and provide conversation history to LLMs.
=======
Use `ChatMessageHistory` to store messages and provide conversation history to LLMs.
>>>>>>> b747c13e

```python
from langchain_google_cloud_sql_mysql import MySQLChatMessageHistory, MySQLEngine


engine = MySQLEngine.from_instance("project-id", "region", "my-instance", "my-database")
history = MySQLChatMessageHistory(
    engine,
    table_name="my-message-store",
    session_id="my-session_id"
)
```

See the full [Chat Message History][history] tutorial.

## Contributing

Contributions to this library are always welcome and highly encouraged.

See [CONTRIBUTING](CONTRIBUTING.md) for more information how to get started.

Please note that this project is released with a Contributor Code of Conduct. By participating in
this project you agree to abide by its terms. See [Code of Conduct](CODE_OF_CONDUCT.md) for more
information.

## License

Apache 2.0 - See [LICENSE](LICENSE) for more information.

## Disclaimer

This is not an officially supported Google product.

[project]: https://console.cloud.google.com/project
[billing]: https://cloud.google.com/billing/docs/how-to/modify-project#enable_billing_for_a_project
[api]: https://console.cloud.google.com/flows/enableapi?apiid=sqladmin.googleapis.com
[auth]: https://googleapis.dev/python/google-api-core/latest/auth.html
[venv]: https://virtualenv.pypa.io/en/latest/
[loader]: ./docs/document_loader.ipynb
[history]: ./docs/chat_message_history.ipynb<|MERGE_RESOLUTION|>--- conflicted
+++ resolved
@@ -53,11 +53,7 @@
 
 ## Chat Message History Usage
 
-<<<<<<< HEAD
 Use [ChatMessageHistory](https://python.langchain.com/docs/modules/memory/chat_messages/) to store messages and provide conversation history to LLMs.
-=======
-Use `ChatMessageHistory` to store messages and provide conversation history to LLMs.
->>>>>>> b747c13e
 
 ```python
 from langchain_google_cloud_sql_mysql import MySQLChatMessageHistory, MySQLEngine
