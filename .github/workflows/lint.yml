# Copyright 2024 Google LLC
#
# Licensed under the Apache License, Version 2.0 (the "License");
# you may not use this file except in compliance with the License.
# You may obtain a copy of the License at
#
#      http://www.apache.org/licenses/LICENSE-2.0
#
# Unless required by applicable law or agreed to in writing, software
# distributed under the License is distributed on an "AS IS" BASIS,
# WITHOUT WARRANTIES OR CONDITIONS OF ANY KIND, either express or implied.
# See the License for the specific language governing permissions and
# limitations under the License.

name: Lint
on:
  pull_request:
    paths-ignore:
      - "*.md"
  pull_request_target:
    types: [labeled]
    paths-ignore:
      - "*.md"

jobs:
  lint:
    runs-on: ubuntu-latest
    permissions:
      contents: read
    concurrency:
      group: ${{ github.workflow }}-${{ github.ref }}
      cancel-in-progress: true
    # run job on proper workflow event triggers (skip job for pull_request event from forks and only run pull_request_target for "tests: run" label)
    if: "${{ (github.event.action != 'labeled' && github.event.pull_request.head.repo.full_name == github.event.pull_request.base.repo.full_name) || github.event.label.name == 'tests: run' }}"

    steps:
      - name: Checkout Repository
        uses: actions/checkout@v3

      - name: Setup Python
        uses: actions/setup-python@0a5c61591373683505ea898e09a3ea4f39ef2b9c # v5.0.0
        with:
          python-version: "3.11"

      - name: Install requirements
        run: pip install -e .[test]

      - name: Run linters
        run: |
          black --check .
          isort --check .

      - name: Run type-check
<<<<<<< HEAD
        run: mypy --install-types --non-interactive src/ tests/
=======
        run: mypy --install-types --non-interactive .
>>>>>>> 1c4f5a86
<|MERGE_RESOLUTION|>--- conflicted
+++ resolved
@@ -51,8 +51,4 @@
           isort --check .
 
       - name: Run type-check
-<<<<<<< HEAD
-        run: mypy --install-types --non-interactive src/ tests/
-=======
-        run: mypy --install-types --non-interactive .
->>>>>>> 1c4f5a86
+        run: mypy --install-types --non-interactive .